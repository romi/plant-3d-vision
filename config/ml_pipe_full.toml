--- conflicted
+++ resolved
@@ -33,11 +33,7 @@
 query = "{\"channel\":\"rgb\"}"  # default is an empty dict '{}'
 Sx = 896
 Sy = 896
-<<<<<<< HEAD
-labels = "[]"
-=======
 labels = "[]"  # default is empty list to use all trained labels from model
->>>>>>> c0fc769c
 inverted_labels = "[\"background\"]"
 binarize = true
 threshold = 0.01
