import numpy as np
import open3d
<<<<<<< HEAD
from scipy.ndimage.morphology import distance_transform_edt
from scipy.ndimage.filters import gaussian_filter


def index2point(indexes, origin, width):
    return indexes/width + origin[np.newaxis, :]


def point2index(points, origin, width):
    return np.array(np.round((points - origin[np.newaxis, :]) / width), dtype=int)


def pcd2vol(pcd_points, voxel_width, zero_padding=0):
    """
    Voxelize a point cloud. Every voxel value is equal to the number
    of points in the corresponding cube.

    :param pcd_points: Nx3 array of the 3D points
    :param voxel_width: Width of voxels (float)
    :param zero_padding: Space to leave around the volume
    :rtype: 3D numpy array
    """
    origin = np.min(pcd_points, axis=0)
    indices = point2index(pcd_points, origin, voxel_width)
    shape = indices.max(axis=0)

    vol = np.zeros(shape + 2*zero_padding + 1, dtype=np.float)
    indices = indices + zero_padding

    for i in range(pcd_points.shape[0]):
        vol[indices[i, 0], indices[i, 1], indices[i, 2]] += 1.
=======
from open3d.geometry import read_point_cloud, write_point_cloud, write_triangle_mesh, read_triangle_mesh
>>>>>>> 498b2c70

    return vol, origin


<<<<<<< HEAD
def vol2pcd(volume, origin, width, dist_threshold=0, quiet=False):
    """
    Converts a binary volume into a point cloud with normals.
    :param volume: NxMxP 3D binary numpy array
    :param width: voxel width
    :param dist[=0]: distance of the level set on which the points are sampled
    :rtype: open3D point cloud with normals
    """
    dist = distance_transform_edt(volume)
    mdist = distance_transform_edt(1-volume)
    dist = np.where(dist > 0.5, dist - 0.5, -mdist + 0.5)
=======
def db_read_point_cloud(file):
    path = fsdb._file_path(file, file.filename)
    return read_point_cloud(path)
>>>>>>> 498b2c70

    gx, gy, gz = np.gradient(dist)
    gx = gaussian_filter(gx, 1)
    gy = gaussian_filter(gy, 1)
    gz = gaussian_filter(gz, 1)

<<<<<<< HEAD
    on_edge = (dist > -dist_threshold) * (dist <= -dist_threshold+np.sqrt(3))
    x, y, z = np.nonzero(on_edge)
=======
def db_write_point_cloud(file, pcd):
    tmpdir = tempfile.TemporaryDirectory()
    pcd_path = os.path.join(tmpdir.name, '%s.ply'%file.id)
    write_point_cloud(pcd_path, pcd)
    file.import_file(pcd_path)
>>>>>>> 498b2c70

    if not quiet:
        print("number of points = %d" % len(x))

<<<<<<< HEAD
    pts = np.zeros((0, 3))
    normals = np.zeros((0, 3))
=======
def db_read_triangle_mesh(file):
    path = fsdb._file_path(file, file.filename)
    return read_triangle_mesh(path)
>>>>>>> 498b2c70

    for i in range(len(x)):
        grad = np.array([gx[x[i], y[i], z[i]],
                         gy[x[i], y[i], z[i]],
                         gz[x[i], y[i], z[i]]])
        grad_norm = np.linalg.norm(grad)
        if grad_norm > 0:
            grad_normalized = grad / grad_norm
            val = dist[x[i], y[i], z[i]] + dist_threshold - np.sqrt(3)/2
            pts = np.vstack([pts, np.array([x[i] - grad_normalized[0] * val,
                                      y[i] - grad_normalized[1] * val,
                                      z[i] - grad_normalized[2] * val])])
            normals = np.vstack([normals, -np.array([grad_normalized[0],
                                                     grad_normalized[1],
                                                     grad_normalized[2]])])

<<<<<<< HEAD
    pts = index2point(pts, origin, width)
    pcd = open3d.PointCloud()
    pcd.points = open3d.Vector3dVector(pts)
    pcd.normals = open3d.Vector3dVector(normals)
    pcd.normalize_normals()
    return pcd
=======
def db_write_triangle_mesh(file, mesh):
    tmpdir = tempfile.TemporaryDirectory()
    mesh_path = os.path.join(tmpdir.name, '%s.ply'%file.id)
    write_triangle_mesh(mesh_path, mesh)
    file.import_file(mesh_path)
>>>>>>> 498b2c70
<|MERGE_RESOLUTION|>--- conflicted
+++ resolved
@@ -1,8 +1,8 @@
 import numpy as np
 import open3d
-<<<<<<< HEAD
 from scipy.ndimage.morphology import distance_transform_edt
 from scipy.ndimage.filters import gaussian_filter
+from open3d.geometry import read_point_cloud, write_point_cloud, write_triangle_mesh, read_triangle_mesh
 
 
 def index2point(indexes, origin, width):
@@ -32,14 +32,10 @@
 
     for i in range(pcd_points.shape[0]):
         vol[indices[i, 0], indices[i, 1], indices[i, 2]] += 1.
-=======
-from open3d.geometry import read_point_cloud, write_point_cloud, write_triangle_mesh, read_triangle_mesh
->>>>>>> 498b2c70
 
     return vol, origin
 
 
-<<<<<<< HEAD
 def vol2pcd(volume, origin, width, dist_threshold=0, quiet=False):
     """
     Converts a binary volume into a point cloud with normals.
@@ -51,40 +47,19 @@
     dist = distance_transform_edt(volume)
     mdist = distance_transform_edt(1-volume)
     dist = np.where(dist > 0.5, dist - 0.5, -mdist + 0.5)
-=======
-def db_read_point_cloud(file):
-    path = fsdb._file_path(file, file.filename)
-    return read_point_cloud(path)
->>>>>>> 498b2c70
 
     gx, gy, gz = np.gradient(dist)
     gx = gaussian_filter(gx, 1)
     gy = gaussian_filter(gy, 1)
     gz = gaussian_filter(gz, 1)
 
-<<<<<<< HEAD
     on_edge = (dist > -dist_threshold) * (dist <= -dist_threshold+np.sqrt(3))
     x, y, z = np.nonzero(on_edge)
-=======
-def db_write_point_cloud(file, pcd):
-    tmpdir = tempfile.TemporaryDirectory()
-    pcd_path = os.path.join(tmpdir.name, '%s.ply'%file.id)
-    write_point_cloud(pcd_path, pcd)
-    file.import_file(pcd_path)
->>>>>>> 498b2c70
 
     if not quiet:
         print("number of points = %d" % len(x))
-
-<<<<<<< HEAD
     pts = np.zeros((0, 3))
-    normals = np.zeros((0, 3))
-=======
-def db_read_triangle_mesh(file):
-    path = fsdb._file_path(file, file.filename)
-    return read_triangle_mesh(path)
->>>>>>> 498b2c70
-
+    normals = np.zeros((0,3))
     for i in range(len(x)):
         grad = np.array([gx[x[i], y[i], z[i]],
                          gy[x[i], y[i], z[i]],
@@ -100,17 +75,32 @@
                                                      grad_normalized[1],
                                                      grad_normalized[2]])])
 
-<<<<<<< HEAD
     pts = index2point(pts, origin, width)
     pcd = open3d.PointCloud()
     pcd.points = open3d.Vector3dVector(pts)
     pcd.normals = open3d.Vector3dVector(normals)
     pcd.normalize_normals()
     return pcd
-=======
+
+def db_read_point_cloud(file):
+    path = fsdb._file_path(file, file.filename)
+    return read_point_cloud(path)
+
+
+def db_write_point_cloud(file, pcd):
+    tmpdir = tempfile.TemporaryDirectory()
+    pcd_path = os.path.join(tmpdir.name, '%s.ply'%file.id)
+    write_point_cloud(pcd_path, pcd)
+    file.import_file(pcd_path)
+
+
+def db_read_triangle_mesh(file):
+    path = fsdb._file_path(file, file.filename)
+    return read_triangle_mesh(path)
+
+
 def db_write_triangle_mesh(file, mesh):
     tmpdir = tempfile.TemporaryDirectory()
     mesh_path = os.path.join(tmpdir.name, '%s.ply'%file.id)
     write_triangle_mesh(mesh_path, mesh)
-    file.import_file(mesh_path)
->>>>>>> 498b2c70
+    file.import_file(mesh_path)