--- conflicted
+++ resolved
@@ -4,11 +4,8 @@
 import platform
 import subprocess
 import glob
-<<<<<<< HEAD
 import romiscan
-=======
 import pathlib
->>>>>>> 2163885c
 
 from shutil import copyfile
 from distutils.version import LooseVersion
@@ -82,15 +79,11 @@
                               cwd=tempdir)
         print()  # Add an empty line for cleaner output
 
-<<<<<<< HEAD
-=======
 try:
     import open3d
 except:
     raise Exception("Please install open3D before running this. You can
                      use the script utils/install_open3d.py")
->>>>>>> 2163885c
-
 s = setup(
     name='romiscan',
     version=romiscan.__version__,
@@ -117,49 +110,5 @@
         'requests',
         'mako'
     ],
-<<<<<<< HEAD
-    dependency_links=[
-        'https://github.com/romi/lettucethink-python/tarball/dev#egg=lettucethink'],
     include_package_data=True
-)
-
-if "install" in sys.argv:
-    try:
-        import pyopencl
-
-        print("pyopencl is installed, skipping install...")
-    except:
-        print("pyopencl is not installed, running install...")
-        curdir = os.curdir
-        os.chdir("thirdparty/pyopencl/")
-        subprocess.run(
-            [sys.executable, "configure.py", "--cl-pretend-version=1.2"])
-        subprocess.run(["git", "submodule", "update", "--init"])
-        subprocess.run([sys.executable, "setup.py", *sys.argv[1:]])
-        os.chdir(curdir)
-
-    try:
-        import open3d
-
-        print("open3d is installed, skipping install...")
-    except:
-        print("open3d is not installed, running install...")
-        curdir = os.curdir
-        os.chdir("thirdparty/Open3D/")
-        subprocess.run(["git", "submodule", "update", "--init"])
-        os.chdir("3rdparty")
-        subprocess.run(["git", "submodule", "update", "--init"])
-        os.chdir("..")
-        os.makedirs("build", exist_ok=True)
-        os.chdir("build")
-        subprocess.run(["cmake", ".."], check=True)
-        subprocess.run(["make", "-j"], check=True)
-        os.chdir(curdir)
-        installation_path = s.command_obj['install'].install_lib
-        for f in glob.glob("lib/Python/*"):
-            copyfile(f, os.path.join(installation_path, os.path.basename(f)))
-        print("installation path = %s" % installation_path)
-=======
-    include_package_data=True
-)
->>>>>>> 2163885c
+)