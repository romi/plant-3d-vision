import luigi
import numpy as np

from romidata.task import  RomiTask, FileByFileTask
from romidata import io

from romiscan.tasks.cl import Voxels
from romiscan.tasks.colmap import Colmap
from romiscan.tasks.proc2d import Segmentation2D
from romiscan import proc3d
from romiscan.tasks import config

from scipy.ndimage import gaussian_filter

import logging
logger = logging.getLogger('romiscan')


class PointCloud(RomiTask):
    """Computes a point cloud
    """
    upstream_task = luigi.TaskParameter(default=Voxels)
    level_set_value = luigi.FloatParameter(default=0.0)
    log = luigi.BoolParameter(default=False)
    background_prior = luigi.FloatParameter(default=1.0)
    min_contrast = luigi.FloatParameter(default=10.0)
    min_score = luigi.FloatParameter(default=0.2)

    def run(self):
        from romiscan import proc3d
        ifile = self.input_file()

        try:
            voxels = io.read_npz(ifile)
            if (len(voxels.keys()) == 1):
                multiclass = False
                voxels = voxels[list(voxels.keys())[0]]
            else:
                multiclass = True
        except:
            voxels = io.read_volume(ifile)
            multiclass = False
        if multiclass:
            import open3d
            l = list(voxels.keys())
            # background_idx = l.index("background")
            # l.remove("background")
            res = np.zeros((*voxels[l[0]].shape, len(l)))
            for i in range(len(l)):
                res[:,:,:,i] = voxels[l[i]]
            for i in range(len(l)):
                if l[i] == 'background':
                    res[:,:,:,i] *= self.background_prior


            # bg = voxels["background"] > voxels["background"].max() - 10

            res_idx = np.argmax(res, axis=3)
            # res_value = np.amax(res, axis=3)

            # threshold= np.quantile(res_value.flatten(), 0.99)
            # res_idx[res_value < threshold] = background_idx # low scores belong to background

            pcd = open3d.geometry.PointCloud()
            origin = np.array(ifile.get_metadata('origin'))

            voxel_size = float(ifile.get_metadata('voxel_size'))
            point_labels = []
            colors = config.PointCloudColorConfig().colors

            for i in range(len(l)):
                logger.debug(f"label = {l[i]}")
                if l[i] != 'background':
                    pred_no_c = np.copy(res)
                    pred_no_c = np.max(np.delete(res, i, axis=3), axis=3)
                    pred_c = res[:,:,:,i]
                    pred_c = (res_idx == i)
                    if self.min_contrast > 1.0:
                        pred_c *= (pred_c > (self.min_contrast * pred_no_c))
                    pred_c *= (pred_c > self.min_score)

                    out = proc3d.vol2pcd(pred_c, origin, voxel_size, self.level_set_value)
                    color = np.zeros((len(out.points), 3))
                    if l[i] in colors:
                        color[:] = np.asarray(colors[l[i]])
                    else:
                        color[:] = np.random.rand(3)
                    color = open3d.utility.Vector3dVector(color)
                    out.colors = color
                    pcd = pcd + out
                    point_labels = point_labels + [l[i]] * len(out.points)

            io.write_point_cloud(self.output_file(), pcd)
            self.output_file().set_metadata({'labels' : point_labels})
            

        else:
            origin = np.array(ifile.get_metadata('origin'))
            voxel_size = float(ifile.get_metadata('voxel_size'))
            out = proc3d.vol2pcd(voxels, origin, voxel_size, self.level_set_value)

            io.write_point_cloud(self.output_file(), out)
            self.output_file().set_metadata({'voxel_size': voxel_size})

class SegmentedPointCloud(RomiTask):
    """ Segments an existing point cloud using 2D pictures
    """
    upstream_task = luigi.TaskParameter(default=Colmap)
    upstream_segmentation = luigi.TaskParameter(default=Segmentation2D)
    use_colmap_poses = luigi.BoolParameter(default=True)



    def requires(self):
        return [self.upstream_task(), self.upstream_segmentation()]

    def load_point_cloud(self):
        try:
            x = self.requires()[0].output().get().get_file("dense")
            return io.read_point_cloud(x)
        except:
            x = self.requires()[0].output().get().get_files()[0]
            return io.read_point_cloud(x)

    def is_in_pict(self, px, shape):
<<<<<<< HEAD
        return px[0] >= 0 and px[0] < shape[1] and px[1] >= 0 and px[1] < shape[0]
=======
        return px[0] > 0 and px[0] < shape[1] and px[1] > 0 and px[1] < shape[0]
>>>>>>> 7695d191


    def run(self):
        import open3d
        fs = self.upstream_segmentation().output().get()
        pcd = self.load_point_cloud()
        pts = np.asarray(pcd.points)
        ifile = self.input_file()

        labels = set()
        for fi in fs.get_files():
            label = fi.get_metadata('channel')
            if label is not None:
                labels.add(label)
        labels = list(labels)
        logger.critical(labels)
        labels.remove('background')
        if 'rgb' in labels:
            labels.remove('rgb')

        scores = np.zeros((len(labels), len(pts)))

        for fi in fs.get_files():
            label = fi.get_metadata("channel")
            if label not in labels:
                continue

            if self.use_colmap_poses:
                camera = fi.get_metadata("colmap_camera")
            else:
                camera = fi.get_metadata("camera")

            if camera is None:
                logger.warning("Could not get camera pose for view, skipping...")
                continue

            rotmat = np.array(camera["rotmat"])
            tvec = np.array(camera["tvec"])

            intrinsics = camera["camera_model"]["params"]
            K = np.array([[intrinsics[0], 0, intrinsics[2]], [0, intrinsics[1], intrinsics[3]], [0, 0, 1]])
            pixels = np.asarray(proc3d.backproject_points(pts, K, rotmat, tvec) + 0.5, dtype=int)
<<<<<<< HEAD

            logger.critical(pixels.shape)

=======
            
>>>>>>> 7695d191
            label_idx = labels.index(label)
            mask = io.read_image(fi)
            for i, px in enumerate(pixels):
                if self.is_in_pict(px, mask.shape):
                    
                    scores[label_idx, i] += mask[px[1], px[0]]


        pts_labels = np.argmax(scores, axis=0).flatten()

        colors = config.PointCloudColorConfig().colors
        color_array = np.zeros((len(pts), 3))
        point_labels = [""] * len(pts)
        logger.critical(labels)
        logger.critical(colors)
        for i in range(len(labels)):
            logger.critical((pts_labels==i).sum())
            if labels[i] in colors:
                color_array[pts_labels==i, :] = np.asarray(colors[labels[i]])
            else:
                color_array[pts_labels==i, :] = np.random.rand(3)
            l = np.nonzero(pts_labels==i)[0].tolist()
            for u in l:
                point_labels[u] = labels[i]
        pcd.colors = open3d.utility.Vector3dVector(color_array)
        out = self.output_file()
        io.write_point_cloud(out, pcd)
        out.set_metadata("labels", point_labels)



class TriangleMesh(RomiTask):
    """Computes a mesh
    """
    upstream_task = luigi.TaskParameter(default=PointCloud)

    def run(self):
        from romiscan import proc3d

        point_cloud = io.read_point_cloud(self.input_file())

        out = proc3d.pcd2mesh(point_cloud)

        io.write_triangle_mesh(self.output_file(), out)

class ClusteredMesh(RomiTask):
    upstream_task = luigi.TaskParameter(default=PointCloud)

    min_vol = luigi.FloatParameter(default=1.0)
    min_length = luigi.FloatParameter(default=10.0)

    def run(self):
        from sklearn.cluster import DBSCAN, SpectralClustering
        import open3d
        x = io.read_point_cloud(self.input_file())
        all_points = np.asarray(x.points)
        all_normals = np.asarray(x.normals)
        all_colors = np.asarray(x.colors)

        labels = self.input_file().get_metadata("labels")

        geometries = []
        output_fileset = self.output().get()

        for l in set(labels):
            pcd = open3d.geometry.PointCloud()
            idx = [i for i in range(len(labels)) if labels[i] == l]
            points = all_points[idx, :]
            normals = all_normals[idx, :]
            colors = all_colors[idx, :]
            if len(points > 0):
                pcd.points = open3d.utility.Vector3dVector(points)
                pcd.normals = open3d.utility.Vector3dVector(normals)
                pcd.colors = open3d.utility.Vector3dVector(colors)

                t, _ = open3d.geometry.TriangleMesh.create_from_point_cloud_poisson(pcd)
                t.compute_adjacency_list()
                k, cc, _ = t.cluster_connected_triangles()
                k = np.asarray(k)
                tri_np = np.asarray(t.triangles)
                for j in range(len(cc)):
                    newt = open3d.geometry.TriangleMesh(t.vertices, open3d.utility.Vector3iVector(tri_np[k==j, :]))
                    newt.vertex_colors = t.vertex_colors
                    newt.remove_unreferenced_vertices()

                    f = output_fileset.create_file("%s_%03d"%(l, j))
                    io.write_triangle_mesh(f, newt)
                    f.set_metadata("label", l)

class CurveSkeleton(RomiTask):
    """Computes a 3D curve skeleton
    """
    upstream_task = luigi.TaskParameter(default=TriangleMesh)

    def run(self):
        from romiscan import proc3d

        mesh = io.read_triangle_mesh(self.input_file())

        out = proc3d.skeletonize(mesh)

        io.write_json(self.output_file(), out)


class VoxelsWithPrior(RomiTask):
    """
    Assign class to voxel adjusting for the possibility that
    projection can be wrongly labeled.
    """
    upstream_task = luigi.TaskParameter(default=Voxels)
    recall = luigi.DictParameter(default={})
    specificity = luigi.DictParameter(default={})
    n_views = luigi.IntParameter()

    def run(self):
        prediction_file = self.upstream_task().output().get().get_files()[0]
        voxels = io.read_npz(prediction_file)
        out = {}
        l = list(voxels.keys())
        for c in l:
            if c in self.recall:
                recall = self.recall[c]
            else:
                continue
            if c in self.specificity:
                specificity = self.specificity[c]
            else:
                continue
            l0 = (self.n_views - voxels[c]) * np.log(specificity) + voxels[c] * np.log(1 - specificity)
            l1 = (self.n_views - voxels[c]) * np.log(1 - recall) + voxels[c] * np.log(recall)
            out[c] = l1 - l0

        outfs = self.output().get()
        outfile = self.output_file()
        io.write_npz(outfile, out)
        outfile.set_metadata(prediction_file.get_metadata())<|MERGE_RESOLUTION|>--- conflicted
+++ resolved
@@ -123,11 +123,7 @@
             return io.read_point_cloud(x)
 
     def is_in_pict(self, px, shape):
-<<<<<<< HEAD
         return px[0] >= 0 and px[0] < shape[1] and px[1] >= 0 and px[1] < shape[0]
-=======
-        return px[0] > 0 and px[0] < shape[1] and px[1] > 0 and px[1] < shape[0]
->>>>>>> 7695d191
 
 
     def run(self):
@@ -143,7 +139,6 @@
             if label is not None:
                 labels.add(label)
         labels = list(labels)
-        logger.critical(labels)
         labels.remove('background')
         if 'rgb' in labels:
             labels.remove('rgb')
@@ -170,13 +165,7 @@
             intrinsics = camera["camera_model"]["params"]
             K = np.array([[intrinsics[0], 0, intrinsics[2]], [0, intrinsics[1], intrinsics[3]], [0, 0, 1]])
             pixels = np.asarray(proc3d.backproject_points(pts, K, rotmat, tvec) + 0.5, dtype=int)
-<<<<<<< HEAD
-
-            logger.critical(pixels.shape)
-
-=======
             
->>>>>>> 7695d191
             label_idx = labels.index(label)
             mask = io.read_image(fi)
             for i, px in enumerate(pixels):
