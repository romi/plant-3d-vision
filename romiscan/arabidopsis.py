"""
romican.arabidopsis
-------------------

This module contains all function related to the segmentation of arabidopsis
from its curve skeleton. The two main functionalities are:

    * Computing a tree  from the curve skeleton
    * Estimating the angle between successive fruits from the tree.
"""
import collections
import operator

import networkx as nx
import numpy as np
from romiscan.log import logger


def get_main_stem_and_nodes(G, root_node):
    """
    Get main stem and branching nodes from graph.

    Parameters
    ----------
    G : networkx.graph
        input graph
    root_node : int
        index of the root node

    Returns
    -------
    nodes
    """
    # Get main stem as shortest path to point furthest from root
    predecessors, distances_to_root = nx.dijkstra_predecessor_and_distance(
        G, root_node)
    i = max(distances_to_root.items(), key=operator.itemgetter(1))[0]
    main_stem = [i]
    current_node = i
    while current_node != root_node:
        current_node = predecessors[current_node][0]
        main_stem.append(current_node)
    main_stem = np.array(main_stem, dtype=int)

    # Get nodes, sorted from closest to furthest to the root
    n_neighbors = np.array([len(list(nx.neighbors(G, g)))
                            for g in main_stem], dtype=int)
    nodes = main_stem[n_neighbors > 2]
    nodes = nodes
    return main_stem, nodes


def compute_mst(G, main_stem, nodes):
    """
    Computes a minimum spanning tree in a graph using some custom
    distance. The distance is some function of the distance of the node
    to the closest node in the stem. This may need to be documented
    a bit more!!!

    Parameters
    ----------
    G : nx.Graph
        input graph
    main_stem : list
        list  of ids of points in the main stem
    nodes : list
        list of branching  points on the main stem.

    Returns
    -------
    nx.Graph
    """
    # Set weights proportional to distance to node
    # (for computing minimum spanning tree)
    G = G.copy()
    distances = {}
    for i in nodes:
        _, distances[i] = nx.dijkstra_predecessor_and_distance(G, i)

    distance_to_node = {}
    for n in G.nodes():
        distance_to_node[n] = min(distances[i][n] for i in nodes)

    def node_penalty(u, v):
        if u in main_stem or v in main_stem:
            return 0
        if len(list(nx.neighbors(G, u))) > 2 or len(list(nx.neighbors(G, v))) > 2:
            return 10000 + distance_to_node[u] + distance_to_node[v]
        return (distance_to_node[u] + distance_to_node[v])

    for u, v in G.edges():
        G[u][v]['weight'] = node_penalty(u, v)

    # Compute minimum spanning tree
    T = nx.minimum_spanning_tree(G)
    return T


def build_graph(vertices, edges):
    """
    Buils a networkx graph from a list of vertices and edges.

    Parameters
    ----------
    vertices : np.ndarray
        Input Nx3 array of points
    edges : np.ndarray
        Input Mx2 array of lines between points (dtype = int)

    Returns
    -------
    nx.Graph
    """
    G = nx.Graph()
    G.add_nodes_from(range(0, vertices.shape[0]))

    for i in range(edges.shape[0]):
        G.add_edge(edges[i, 0], edges[i, 1],
                   weight=np.linalg.norm(vertices[edges[i, 0], :] - vertices[edges[i, 1], :]))
    return G


def fit_plane(points):
    """
    Fit a plane to a set of points. Points is Nx3
    """
    m = points.mean(axis=0)
    points = points - m[np.newaxis, :]
    u, s, v = np.linalg.svd(points)
    return m, v[0, :], v[1, :]


def nx_to_tx(T, attributes, root_id):
    """
    Converts a networkx graph object which is a tree into
    a treex tree.

    Parameters
    ----------
    T: networkx graph
        input graph (must be a tree).
    attributes: list of dict
        each element of the list is a dict containing the attributes of the corresponding node
        in the graph.
    root_id: int
        id of the root node
    """
    successors = nx.dfs_successors(T, source=root_id)
    TT = tree.Tree()
    for k in attributes[root_id].keys():
        TT.add_attribute_to_id(k, attributes[root_id][k])
    Q = collections.deque()
    Q.append((root_id, TT))
    while len(Q) > 0:
        current_id, current_T = Q.pop()
        if current_id in successors:
            for child_id in successors[current_id]:
                new_T = tree.Tree()
                current_T.add_subtree(new_T)
                for k in attributes[child_id].keys():
                    new_T.add_attribute_to_id(k, attributes[child_id][k])
                Q.append((child_id, new_T))
    return TT


def label_fruit(G, branching_fruit_id, fruit_id):
    """
    Labels fruits in a treex tree object.

    Parameters
    ----------
    T: treex.tree.Tree
        input tree which root is the branching node
    """
    Q = collections.deque()
    Q.append(branching_fruit_id)
    while len(Q) > 0:
        current_id = Q.pop()
        for new_id in G.neighbors(current_id):
            node_data = G.nodes[new_id]
            labels = node_data["labels"]
            if not "stem" in labels and "fruit" not in labels:
                labels.append("fruit")
                node_data["fruit_id"] = fruit_id
                Q.append(new_id)


<<<<<<< HEAD
def compute_tree_graph(points, lines, stem_axis, stem_axis_inverted):
=======
def compute_tree_graph(points, lines, stem_axis, stem_direction):
>>>>>>> 3ce9597b
    """
    Returns a networkx tree object from the curve skeleton.
    Labels include segmentation of main stem and organs,as well as position in space
    of the points.

    Parameters
    ----------
    points: np.ndarray
        Nx3 position of points
    lines: np.ndarray
        Nx2 lines between points (dtype=int)
    stem_axis: int
        axis to use for stem orientation to get the root node
    stem_axis_inverted: bool
        direction of the stem along the specified axis inverted or not

    Returns
    -------
    nx.Graph
    """
    points, lines = np.asarray(points), np.asarray(lines)
    G = build_graph(points, lines)

    # Get the root node
    if stem_axis_inverted:
        root_node = np.argmin(points[:, stem_axis])
    else:
        root_node = np.argmax(points[:, stem_axis])

    # Get the main stem and node locations
    main_stem, branching_points = get_main_stem_and_nodes(G, root_node)

    attributes = {}
    for i in range(len(points)):
        label = []
        if i in main_stem:
            label.append("stem")
        if i in branching_points:
            label.append("node")
        attributes[i] = {"position": points[i].tolist(),
                         "labels": label}

    for i, n_i in enumerate(branching_points):
        attributes[n_i]["fruit_id"] = i

    for i, n_i in enumerate(main_stem):
        attributes[n_i]["main_stem_id"] = i

    # Compute the minimum spanning tree
    T = compute_mst(G, main_stem, branching_points)
    nx.set_node_attributes(T, attributes)

    for i, n_i in enumerate(branching_points):
        label_fruit(T, n_i, i)

    return T


def get_nodes_by_label(G, label):
    """
    Get all nodes in a graph which have the given label. The key "labels"
    must exist in the data of each node.

    Parameters
    ----------
    G : nx.Graph
    label: str

    Returns
    -------
    list
    """
    return [i for i in G.nodes if label in G.nodes[i]["labels"]]


def get_fruit(G, i):
    x = get_nodes_by_label(G, "fruit")
    return [j for j in x if G.nodes[j]["fruit_id"] == i]


def angles_from_meshes(input_fileset, characteristic_length, number_nn, stem_axis, stem_axis_inverted,
                       min_elongation_ratio, min_fruit_size):
    import open3d as o3d
    from romidata import io
    stem_meshes = [io.read_triangle_mesh(f) for f in input_fileset.get_files(query={"label": "stem"})]
    stem_mesh = o3d.geometry.TriangleMesh()
    for m in stem_meshes:
        stem_mesh = stem_mesh + m

    stem_points = np.asarray(stem_mesh.vertices)

    idx_min = np.argmin(stem_points[:, stem_axis])
    idx_max = np.argmax(stem_points[:, stem_axis])

    stem_axis_min = stem_points[idx_min, stem_axis]
    stem_axis_max = stem_points[idx_max, stem_axis]

    stem_frame_axis = np.arange(stem_axis_min, stem_axis_max, characteristic_length)
    stem_frame = np.zeros((len(stem_frame_axis), 3, 4))

    kdtree = o3d.geometry.KDTreeFlann(stem_mesh)

    point = stem_points[idx_min]
    test = []

    ls = o3d.geometry.LineSet()
    lines = [[i, i + 1] for i in range(len(stem_frame_axis) - 1)]
    pts = np.zeros((len(stem_frame_axis), 3))
    prev_axis = np.eye(3)

    if stem_axis_inverted:
        prev_axis[stem_axis, stem_axis] = -1

    gs = []

    for i, axis in enumerate(stem_frame_axis):
        point[stem_axis] = axis
        k, idx, _ = kdtree.search_knn_vector_3d(point, 300)
        vtx = np.asarray(stem_mesh.vertices)[idx]
        mean = vtx.mean(axis=0)
        mean[stem_axis] = axis
        u, s, v = np.linalg.svd(vtx - point)
        print(v[0, :])
        first_vector = v[0, :]
        if first_vector[stem_axis] < 0 and not stem_axis_inverted:
            first_vector = -first_vector
        elif first_vector[stem_axis] > 0 and stem_axis_inverted:
            first_vector = -first_vector

        second_vector = prev_axis[1] - np.dot(prev_axis[1], first_vector) * first_vector
        second_vector = second_vector / np.linalg.norm(second_vector)

        third_vector = np.cross(first_vector, second_vector)

        rot = np.array([first_vector, second_vector, third_vector])
        prev_axis = rot

        stem_frame[i][0:3, 0:3] = rot.transpose()
        stem_frame[i][:, 3] = mean

        visu_trans = np.zeros((4, 4))
        visu_trans[:3, :3] = rot.transpose()
        visu_trans[:3, 3] = mean
        visu_trans[3, 3] = 1.0

        f = o3d.geometry.TriangleMesh.create_coordinate_frame(size=1)
        f.transform(visu_trans)
        gs.append(f)

        point = mean
        pts[i, :] = mean

    ls.points = o3d.utility.Vector3dVector(pts)
    ls.lines = o3d.utility.Vector2iVector(lines)

    # o3d.visualization.draw_geometries([ls, *gs])#, stem_mesh])
    # o3d.visualization.draw_geometries([stem_mesh])

    # peduncle_meshes = [io.read_triangle_mesh(f) for f in input_fileset.get_files(query={"label": "pedicel"})]
    fruits = []
    for f in input_fileset.get_files(query={"label": "fruit"}):
        m = io.read_triangle_mesh(f)
        bb = o3d.geometry.OrientedBoundingBox.create_from_points(m.vertices)

        minb = bb.get_min_bound()
        maxb = bb.get_max_bound()

        lines = [[0, 1],
                 [1, 7],
                 [7, 2],
                 [2, 0],
                 [3, 6],
                 [6, 4],
                 [4, 5],
                 [5, 3],
                 [0, 3],
                 [1, 6],
                 [7, 4],
                 [2, 5]]
        pts = np.asarray(bb.get_box_points())
        maxl = 0.0
        minl = np.inf
        maxidx = 0
        minidx = 0
        for i, l in enumerate(lines):
            if np.linalg.norm(pts[l[0]] - pts[l[1]]) > maxl:
                maxl = np.linalg.norm(pts[l[0]] - pts[l[1]])
                maxidx = i
            if np.linalg.norm(pts[l[0]] - pts[l[1]]) < minl:
                minl = np.linalg.norm(pts[l[0]] - pts[l[1]])
                minidx = i

        if np.linalg.norm(maxb - minb) > min_fruit_size and maxl / minl > min_elongation_ratio:
            direction = pts[lines[maxidx][1]] - pts[lines[maxidx][0]]
            direction /= np.linalg.norm(direction)
            fruits.append({
                "mesh": bb,
                "direction": direction,
                "center": bb.center
            })

    angles = []
    lg = []
    fruits.sort(key=lambda x: x["center"][stem_axis] if not stem_axis_inverted else -x["center"][stem_axis])
    for i in range(len(fruits)):
        print(i)
        stem_loc = fruits[i]["center"][stem_axis]
        closest_frame = int((stem_loc - stem_axis_min) / (stem_axis_max - stem_axis_min) * len(stem_frame_axis))
        if closest_frame < 0:
            closest_frame = 0
        if closest_frame >= len(stem_frame_axis):
            closest_frame = len(stem_frame_axis) - 1
        frame = stem_frame[closest_frame, :, :]
        frame[stem_axis, 3] = stem_loc

        rot = frame[0:3, 0:3].transpose()
        tvec = - rot @ frame[0:3, 3]

        avg_rel = rot @ fruits[i]["center"] + tvec

        direction_rel = rot @ fruits[i]["direction"]

        if i > 0:
            avg_rel_prev = rot @ fruits[i - 1]["center"] + tvec
            direction_rel_prev = rot @ fruits[i - 1]["direction"]
            v1 = direction_rel_prev[1:3]
            v1 = v1 / np.linalg.norm(v1)
            v2 = direction_rel[1:3]
            v2 = v2 / np.linalg.norm(v2)

            if v2.dot(avg_rel[1:3]) < 0:
                v2 *= -1
            if v1.dot(avg_rel_prev[1:3]) < 0:
                v1 *= -1

            w = np.array([-v1[1], v1[0]])

            c = np.dot(v1, v2)
            s = np.dot(v2, w)

            logger.critical(c)
            logger.critical(s)

            angle = np.arctan2(s, c)
            logger.debug("angle = %i" % (180 * angle / np.pi))
            angles.append(angle * 180 / np.pi)

            ls = o3d.geometry.LineSet()

            pts = np.zeros((3, 3))
            lines = [[0, 1], [0, 2]]

            pts[1, :] = [0, *v2]
            pts[2, :] = [0, *v1]
            pts *= 10
            # pts = (rot.transpose() @ pts.transpose() - rot.transpose() @ tvec).transpose()
            ls.points = o3d.utility.Vector3dVector(pts)
            ls.lines = o3d.utility.Vector2iVector(lines)
            frame_viz = np.zeros((4, 4))
            frame_viz[:3, :] = frame
            frame_viz[3, 3] = 1
            ls.transform(frame_viz)
            lg.append(ls)
            lg.append(fruits[i]["mesh"])

    # o3d.visualization.draw_geometries([ls, *gs, stem_mesh, *lg])
    return {"angles": angles}


def compute_angles_and_internodes(T, stem_axis_inverted, n_nodes_fruit=5, n_nodes_stem=5):
    """
    Get angle and internodes from graph

    Parameters
    ----------
    T : nx.Graph
        input tree as a networkx graph
    n_neighbours : int
        number of nodes to consider as neighbour of a branching point
        for plane estimation

    Returns
    -------
    dict
    """

    unordered_main_stem = get_nodes_by_label(T, "stem")
    unordered_branching_points = get_nodes_by_label(T, "node")
    angles = np.zeros(len(unordered_branching_points) - 1)
    internodes = np.zeros(len(unordered_branching_points) - 1)
    plane_vectors = np.zeros((len(unordered_branching_points) - 1, 3, 3))
    all_fruit_points = []

    # seems like the branching order is lost in the treegraoh computation task
    # re order nodes
    nodes_dict = {}
    for ubp in unordered_branching_points:
        nodes_dict[ubp] = T.nodes[ubp]["fruit_id"]
    branching_points = [k for k, v in sorted(nodes_dict.items(), key=lambda item: item[1])]

    # re order main stem
    stem_dict = {}
    for umn in unordered_main_stem:
        stem_dict[umn] = T.nodes[umn]["main_stem_id"]
    main_stem = [k for k, v in sorted(stem_dict.items(), key=lambda item: item[1])]

    for i in range(len(branching_points) - 1):
        node_point = np.array(T.nodes[branching_points[i]]["position"])
        node_next_point = np.array(T.nodes[branching_points[i + 1]]["position"])

        node_fruit_points = [np.array(T.nodes[n]["position"]) for n in get_fruit(T, i)]

        if len(node_fruit_points):
            vertices_fruit_plane_est = node_fruit_points[0:n_nodes_fruit]
            idx = main_stem.index(branching_points[i])
            stem_neighbors_id = main_stem[idx - n_nodes_stem // 2:idx + n_nodes_stem // 2]
            vertices_node_plane_est = [T.nodes[stem_id]["position"] for stem_id in stem_neighbors_id]

            points = np.vstack([vertices_fruit_plane_est, vertices_node_plane_est])
            _, v1, v2 = fit_plane(points)

            fruit_points = np.vstack(node_fruit_points)
            fruit_mean = fruit_points.mean(axis=0)
            all_fruit_points.append(fruit_points.tolist())

            new_v1 = fruit_mean - node_point
            new_v1 = new_v1.dot(v1) * v1 + new_v1.dot(v2) * v2
            new_v1 /= np.linalg.norm(new_v1)

            # Set v1 as the fruit direction and v2 as the stem direction
            v1, v2 = new_v1, v2 - v2.dot(new_v1) * new_v1
            if v2.dot(node_next_point - node_point) < 0:
                v2 = - v2

            plane_vectors[i, 0, :] = node_point
            plane_vectors[i, 1, :] = v1
            plane_vectors[i, 2, :] = v2

    for i in range(1, len(plane_vectors)):
        n1 = np.cross(plane_vectors[i - 1, 1, :], plane_vectors[i - 1, 2, :])
        n2 = np.cross(plane_vectors[i, 1, :], plane_vectors[i, 2, :])
        p1 = plane_vectors[i - 1, 0, :]
        p2 = plane_vectors[i, 0, :]
        v1 = plane_vectors[i - 1, 1, :]
        v2 = plane_vectors[i, 1, :]
        v3 = plane_vectors[i, 0, :] - plane_vectors[i - 1, 0, :]

        # Angle between the planes, between 0 and PI
        angle = np.arccos(np.dot(n1, n2))

        # IF basis is direct, then angle is positive (depends on stem axis inversion ?)
        # if np.linalg.det([v1, v2, v3]) < 0 and not stem_axis_inverted or np.linalg.det([v1, v2, v3]) > 0 and stem_axis_inverted:
        # if np.linalg.det([v1, v2, v3]) > 0 and stem_axis_inverted:
        #    angle = 2 * np.pi - angle
        angles[i - 1] = angle
        internodes[i - 1] = np.linalg.norm(p2 - p1)

    return {
        "angles": angles.tolist(),
        "internodes": internodes.tolist(),
        "fruit_points": all_fruit_points
    }<|MERGE_RESOLUTION|>--- conflicted
+++ resolved
@@ -185,11 +185,7 @@
                 Q.append(new_id)
 
 
-<<<<<<< HEAD
 def compute_tree_graph(points, lines, stem_axis, stem_axis_inverted):
-=======
-def compute_tree_graph(points, lines, stem_axis, stem_direction):
->>>>>>> 3ce9597b
     """
     Returns a networkx tree object from the curve skeleton.
     Labels include segmentation of main stem and organs,as well as position in space
